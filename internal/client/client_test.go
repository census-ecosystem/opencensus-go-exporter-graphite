// Copyright 2018, OpenCensus Authors
//
// Licensed under the Apache License, Version 2.0 (the "License");
// you may not use this file except in compliance with the License.
// You may obtain a copy of the License at
//
//     http://www.apache.org/licenses/LICENSE-2.0
//
// Unless required by applicable law or agreed to in writing, software
// distributed under the License is distributed on an "AS IS" BASIS,
// WITHOUT WARRANTIES OR CONDITIONS OF ANY KIND, either express or implied.
// See the License for the specific language governing permissions and
// limitations under the License.

package client

import (
	"bufio"
	"fmt"
	"log"
	"net"
	"os"
	"strconv"
	"strings"
	"sync"
	"testing"
	"time"
)

// Change these to be your own graphite server if you so please

const (
	graphiteHost = "127.0.0.1"
	graphitePort = 2003
)

var output = ""
var closeConn = &SafeBool{}

type SafeBool struct {
	closeConn bool
	m         sync.Mutex
}

func (i *SafeBool) Get() bool {
	// The `Lock` method of the mutex blocks if it is already locked
	// if not, then it blocks other calls until the `Unlock` method is called
	i.m.Lock()
	// Defer `Unlock` until this method returns
	defer i.m.Unlock()
	// Return the value
	return i.closeConn
}

func (i *SafeBool) Set(val bool) {
	// Similar to the `Get` method, except we Lock until we are done
	// writing to `i.closeConn`
	i.m.Lock()
	defer i.m.Unlock()
	i.closeConn = val
}

func startServer() {
	l, err := net.Listen("tcp", graphiteHost+":"+strconv.Itoa(graphitePort))
	if err != nil {
		fmt.Println("Error listening:", err.Error())
		return
	}

	// Close the listener when the application closes.
	defer l.Close()
	fmt.Println("Listening on " + graphiteHost + ":" + strconv.Itoa(graphitePort))
	for {
		if closeConn.Get() {
			l.Close()
			return
		}
		// Listen for an incoming connection.
		conn, err := l.Accept()
<<<<<<< HEAD

=======
>>>>>>> bbf0fa66
		if err != nil {
			fmt.Println("Error accepting: ", err.Error())
			os.Exit(1)
		}
		// Handle connections in a new goroutine.
		handleRequest(conn)
	}
}

// Handles incoming requests.
func handleRequest(conn net.Conn) {
<<<<<<< HEAD
	// Make a buffer to hold incoming data.
	buf := make([]byte, 1024)
	r := bufio.NewReader(conn)

	defer conn.Close()
	// Read the incoming connection into the buffer.
	reqLen, err := r.Read(buf)
	data := string(buf[:reqLen])

	switch err {
	case nil:
		output = output + data
	default:
		log.Fatalf("Receive data failed:%s", err)
		return
	}
}

func TestSendMetric(t *testing.T) {
	closeConn.Set(false)
	go startServer()
	gr, err := NewGraphite(graphiteHost, graphitePort)

	if err != nil {
		t.Error(err)
	}

	if _, ok := gr.conn.(*net.TCPConn); !ok {
		t.Error("GraphiteHost.conn is not a TCP connection")
	}

	metricName := "graphite.path"
	metricValue := "2"
	gr.SendMetric(metricName, metricValue, time.Now())
	<-time.After(10 * time.Millisecond)

	closeConn.Set(true)
	<-time.After(10 * time.Millisecond)

	if !strings.Contains(output, metricName+" "+metricValue) {
		t.Fatal("metric name and value are not being sent")
	}
=======
	if closeConn.Get() {
		conn.Close()
		return
	}
	// Make a buffer to hold incoming data.
	buf := make([]byte, 1024)
	r := bufio.NewReader(conn)

	defer conn.Close()
	// Read the incoming connection into the buffer.
	reqLen, err := r.Read(buf)
	data := string(buf[:reqLen])

	switch err {
	case nil:
		output = output + data
	default:
		log.Fatalf("Receive data failed:%s", err)
		return
	}
>>>>>>> bbf0fa66
}

func TestNewGraphite(t *testing.T) {
	closeConn.Set(false)
	go startServer()
<<<<<<< HEAD
	gh, err := NewGraphite(graphiteHost, graphitePort)
	if err != nil {
		t.Error(err)
	}

	if _, ok := gh.conn.(*net.TCPConn); !ok {
		t.Error("GraphiteHost.conn is not a TCP connection")
	}

	closeConn.Set(true)
}

func TestGraphiteFactoryTCP(t *testing.T) {
	closeConn.Set(false)
	go startServer()
=======
>>>>>>> bbf0fa66
	gr, err := NewGraphite(graphiteHost, graphitePort)

	if err != nil {
		t.Error(err)
	}

	closeConn.Set(true)
	if _, ok := gr.conn.(*net.TCPConn); !ok {
		t.Error("GraphiteHost.conn is not a TCP connection")
	}

<<<<<<< HEAD
=======
	metricName := "graphite.path"
	metricValue := "2"
	gr.SendMetric(metricName, metricValue, time.Now())
	<-time.After(10 * time.Millisecond)

	gr.Disconnect()
	closeConn.Set(true)

	if !strings.Contains(output, metricName+" "+metricValue) {
		t.Fatal("metric name and value are not being sent")
	}
}

func TestNewGraphite(t *testing.T) {
	closeConn.Set(false)
	go startServer()
	gh, err := NewGraphite(graphiteHost, graphitePort)
	if err != nil {
		t.Error(err)
	}

	if _, ok := gh.conn.(*net.TCPConn); !ok {
		t.Error("GraphiteHost.conn is not a TCP connection")
	}

	closeConn.Set(true)
>>>>>>> bbf0fa66
}

func TestGraphiteFactoryTCP(t *testing.T) {
	closeConn.Set(false)
	go startServer()
<<<<<<< HEAD
=======
	gr, err := NewGraphite(graphiteHost, graphitePort)

	if err != nil {
		t.Error(err)
	}

	closeConn.Set(true)
	if _, ok := gr.conn.(*net.TCPConn); !ok {
		t.Error("GraphiteHost.conn is not a TCP connection")
	}

}

func TestInvalidHost(t *testing.T) {
	closeConn.Set(false)
	go startServer()
>>>>>>> bbf0fa66
	_, err := NewGraphite("Invalid", graphitePort)
	if err == nil {
		t.Fatal("an error should have been raised")
	}
	closeConn.Set(true)
}<|MERGE_RESOLUTION|>--- conflicted
+++ resolved
@@ -77,10 +77,7 @@
 		}
 		// Listen for an incoming connection.
 		conn, err := l.Accept()
-<<<<<<< HEAD
 
-=======
->>>>>>> bbf0fa66
 		if err != nil {
 			fmt.Println("Error accepting: ", err.Error())
 			os.Exit(1)
@@ -92,7 +89,6 @@
 
 // Handles incoming requests.
 func handleRequest(conn net.Conn) {
-<<<<<<< HEAD
 	// Make a buffer to hold incoming data.
 	buf := make([]byte, 1024)
 	r := bufio.NewReader(conn)
@@ -135,51 +131,11 @@
 	if !strings.Contains(output, metricName+" "+metricValue) {
 		t.Fatal("metric name and value are not being sent")
 	}
-=======
-	if closeConn.Get() {
-		conn.Close()
-		return
-	}
-	// Make a buffer to hold incoming data.
-	buf := make([]byte, 1024)
-	r := bufio.NewReader(conn)
-
-	defer conn.Close()
-	// Read the incoming connection into the buffer.
-	reqLen, err := r.Read(buf)
-	data := string(buf[:reqLen])
-
-	switch err {
-	case nil:
-		output = output + data
-	default:
-		log.Fatalf("Receive data failed:%s", err)
-		return
-	}
->>>>>>> bbf0fa66
-}
-
-func TestNewGraphite(t *testing.T) {
-	closeConn.Set(false)
-	go startServer()
-<<<<<<< HEAD
-	gh, err := NewGraphite(graphiteHost, graphitePort)
-	if err != nil {
-		t.Error(err)
-	}
-
-	if _, ok := gh.conn.(*net.TCPConn); !ok {
-		t.Error("GraphiteHost.conn is not a TCP connection")
-	}
-
-	closeConn.Set(true)
 }
 
 func TestGraphiteFactoryTCP(t *testing.T) {
 	closeConn.Set(false)
 	go startServer()
-=======
->>>>>>> bbf0fa66
 	gr, err := NewGraphite(graphiteHost, graphitePort)
 
 	if err != nil {
@@ -191,19 +147,6 @@
 		t.Error("GraphiteHost.conn is not a TCP connection")
 	}
 
-<<<<<<< HEAD
-=======
-	metricName := "graphite.path"
-	metricValue := "2"
-	gr.SendMetric(metricName, metricValue, time.Now())
-	<-time.After(10 * time.Millisecond)
-
-	gr.Disconnect()
-	closeConn.Set(true)
-
-	if !strings.Contains(output, metricName+" "+metricValue) {
-		t.Fatal("metric name and value are not being sent")
-	}
 }
 
 func TestNewGraphite(t *testing.T) {
@@ -219,31 +162,11 @@
 	}
 
 	closeConn.Set(true)
->>>>>>> bbf0fa66
-}
-
-func TestGraphiteFactoryTCP(t *testing.T) {
-	closeConn.Set(false)
-	go startServer()
-<<<<<<< HEAD
-=======
-	gr, err := NewGraphite(graphiteHost, graphitePort)
-
-	if err != nil {
-		t.Error(err)
-	}
-
-	closeConn.Set(true)
-	if _, ok := gr.conn.(*net.TCPConn); !ok {
-		t.Error("GraphiteHost.conn is not a TCP connection")
-	}
-
 }
 
 func TestInvalidHost(t *testing.T) {
 	closeConn.Set(false)
 	go startServer()
->>>>>>> bbf0fa66
 	_, err := NewGraphite("Invalid", graphitePort)
 	if err == nil {
 		t.Fatal("an error should have been raised")
